import { Box, Paper, Typography, Button } from "@mui/material";
import EditIcon from "@mui/icons-material/Edit";

export default function UserProfileCard({ user, onEditClick }) {
  return (
    <Paper sx={{ p: 2 }}>
      <Box display="flex" justifyContent="space-between" alignItems="center">
        <Box>
          <Typography>Email: {user?.email}</Typography>
          <Typography>
            Name: {user?.firstName} {user?.lastName}
          </Typography>
          <Typography>Role: {user?.role}</Typography>
          {user?.role === "Doctor" && (
<<<<<<< HEAD
            <Typography>License Number: {user?.licenseNumber}</Typography>
=======
            <>
              <Typography>Specialization: {user?.specialization}</Typography>
              <Typography>License Number: {user?.licenseNumber}</Typography>
            </>
>>>>>>> 047cf803
          )}
        </Box>
        <Button
          variant="contained"
          color="primary"
          onClick={onEditClick}
          startIcon={<EditIcon />}
        >
          Edit Profile
        </Button>
      </Box>
    </Paper>
  );
}<|MERGE_RESOLUTION|>--- conflicted
+++ resolved
@@ -12,14 +12,12 @@
           </Typography>
           <Typography>Role: {user?.role}</Typography>
           {user?.role === "Doctor" && (
-<<<<<<< HEAD
-            <Typography>License Number: {user?.licenseNumber}</Typography>
-=======
+
             <>
               <Typography>Specialization: {user?.specialization}</Typography>
               <Typography>License Number: {user?.licenseNumber}</Typography>
             </>
->>>>>>> 047cf803
+
           )}
         </Box>
         <Button
