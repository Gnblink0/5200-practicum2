--- conflicted
+++ resolved
@@ -99,7 +99,7 @@
         return { userCredential, role: userData.role };
       }
 
-<<<<<<< HEAD
+
       const responseData = await response.json();
       const user = { ...userCredential.user, ...responseData };
       updateUser(user);
@@ -147,13 +147,7 @@
         updateUser(null);
         throw error;
       }
-=======
-      // If user not found in backend, log out from Firebase
-      await signOut(auth);
-      localStorage.removeItem("userEmail");
-      localStorage.removeItem("userUID");
-      throw new Error("Account not found or has been deleted");
->>>>>>> 047cf803
+
     } catch (error) {
       // If backend request fails, log out from Firebase
       await signOut(auth);
@@ -163,7 +157,6 @@
     }
   }
 
-<<<<<<< HEAD
   async function logout() {
     try {
       await signOut(auth);
@@ -171,12 +164,7 @@
     } catch (error) {
       throw error;
     }
-=======
-  function logout() {
-    localStorage.removeItem("userEmail");
-    localStorage.removeItem("userUID");
-    return signOut(auth);
->>>>>>> 047cf803
+
   }
 
   async function deleteAccount(password) {
@@ -213,15 +201,8 @@
         );
       }
 
-<<<<<<< HEAD
       updateUser(null);
-=======
-      // 3. Delete Firebase user
-      await auth.currentUser.delete();
-
-      // 4. Clear local state
-      setCurrentUser(null);
->>>>>>> 047cf803
+
     } catch (error) {
       console.error("Delete account error details:", {
         error: error.message,
