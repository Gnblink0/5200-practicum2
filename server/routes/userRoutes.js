--- conflicted
+++ resolved
@@ -82,14 +82,12 @@
         console.log("Patient saved successfully:", savedUser);
         break;
 
-<<<<<<< HEAD
+
       case 'Doctor':
         // Generate a unique license number
         const licenseNumber = `MD-${Date.now()}-${Math.random().toString(36).substr(2, 9).toUpperCase()}`;
         
-=======
-      case "Doctor":
->>>>>>> 047cf803
+
         const doctor = new Doctor({
           email,
           firstName,
@@ -99,13 +97,10 @@
           uid,
           username,
           isActive: true,
-<<<<<<< HEAD
+
           specialization: "General Medicine", // Default specialization
           licenseNumber,
-=======
-          specialization: "",
-          licenseNumber: "",
->>>>>>> 047cf803
+
           availability: [],
           patients: [],
           appointments: [],
